import datetime
import os
from typing import Optional

import equinox as eqx
import jax
import jax.numpy as jnp
import numpy as np
import optax
from misc.dataset import DataProcess, EmnistDataset
from misc.utils import Plot, accuracy, log
from nn.jax_chemical_rnn import JAXChemicalRNN
from options.complex_options import operatorEnum, yVectorEnum, zVectorEnum
from options.fast_rnn_options import fastRnnOptions
from options.jax_rnn_meat_learner_options import (
    JaxActivationNonLinearEnum,
    JaxRnnMetaLearnerOptions,
)
from options.meta_learner_options import chemicalEnum
from synapses.jax_fast_rnn import JAXFastRnn
from torch.utils.data import DataLoader, RandomSampler


class JaxMetaLearnerRNN:

    def __init__(
        self,
        modelOptions,
        jaxMetaLearnerOptions,
        key: jax.random.key,
        numberOfChemicals: int = 1,
        metaTrainingDataset: Optional[DataLoader] = None,
    ):
        self.jaxMetaLearnerOptions = jaxMetaLearnerOptions
        key1, key2 = jax.random.split(key)
        self.key1 = key1
        self.key2 = key2
        self.rnn = JAXChemicalRNN(
            input_size=self.jaxMetaLearnerOptions.input_size,
            key=key1,
            hidden_size=self.jaxMetaLearnerOptions.hidden_size,
            output_size=self.jaxMetaLearnerOptions.output_size,
            biological_min_tau=self.jaxMetaLearnerOptions.biological_min_tau,
            biological_max_tau=self.jaxMetaLearnerOptions.biological_max_tau,
            gradient=self.jaxMetaLearnerOptions.gradient,
            outer_activation=self.jaxMetaLearnerOptions.outer_activation,
            recurrent_activation=self.jaxMetaLearnerOptions.recurrent_activation,
        )
        self.save_results = self.jaxMetaLearnerOptions.save_results
        self.metaTrainingDataset = metaTrainingDataset
        self.data_process = DataProcess(
            minTrainingDataPerClass=self.jaxMetaLearnerOptions.minTrainingDataPerClass,
            maxTrainingDataPerClass=self.jaxMetaLearnerOptions.maxTrainingDataPerClass,
            queryDataPerClass=self.jaxMetaLearnerOptions.queryDataPerClass,
            dimensionOfImage=28,
            iid=True,
            use_jax=True,
        )

        self.numberOfChemicals = numberOfChemicals
        self.metaOptimizer = JAXFastRnn(numberOfChemicals, modelOptions)

        # -- optimizer --
        trainable_mask = self.get_trainable_mask(self.metaOptimizer)
        self.optimizer = optax.adam(learning_rate=self.jaxMetaLearnerOptions.metaLearningRate)
        dynamic, static = eqx.partition(self.metaOptimizer, trainable_mask)
        self.opt_state = self.optimizer.init(dynamic)
        self.metaOptimizer = eqx.combine(dynamic, static)

        # -- loss function --
        self.loss_function = optax.safe_softmax_cross_entropy

        # -- log params
        self.result_directory = os.getcwd() + "/results_2"
        if self.save_results:
            self.result_directory = os.getcwd() + "/results_2"
            os.makedirs(self.result_directory, exist_ok=True)
            self.result_directory += (
                "/"
                + self.jaxMetaLearnerOptions.results_subdir
                + "/"
                + datetime.datetime.now().strftime("%Y%m%d-%H%M%S")
            )
            os.makedirs(self.result_directory, exist_ok=False)
            with open(self.result_directory + "/arguments.txt", "w") as f:
                f.writelines(str(self.jaxMetaLearnerOptions))
                f.writelines(str(modelOptions))

            self.average_window = 10
            self.plot = Plot(self.result_directory, self.average_window)

    def chemicals_init(self):
        layers = self.rnn.layers
        self.synaptic_weights = []
        for i in layers:
            # self.synaptic_weights.append(jnp.empty((numberOfChemicals, i.in_features, i.out_features)))
            ## Initialize to xavier initialization
            if self.jaxMetaLearnerOptions.chemicalInitialization == chemicalEnum.same:
                temp = jax.nn.initializers.xavier_uniform()(self.key2, (i.in_features, i.out_features))
                holder = jnp.tile(temp, (self.numberOfChemicals, 1, 1))
            elif self.jaxMetaLearnerOptions.chemicalInitialization == chemicalEnum.different:
                holder = jax.nn.initializers.xavier_uniform()(
                    self.key2, (self.numberOfChemicals, i.in_features, i.out_features)
                )
            self.synaptic_weights.append(holder)
        self.synaptic_weights = tuple(self.synaptic_weights)

<<<<<<< HEAD
=======
    #@eqx.filter_jit
>>>>>>> bb03aaa5
    def inner_loop_per_image(self, carry, input):
        synaptic_weights, parameters, rnn, hidden_state, metaOptimizer = carry
        x, labels = input
        y, hidden_state, activations_arr, errors_arr = rnn(x, hidden_state, labels)

        new_parameters = list(parameters)
        new_synaptic_weights = list(synaptic_weights)
        for idx, parameter in enumerate(parameters):
            synaptic_weight = synaptic_weights[idx]
            activations_tuple = activations_arr[idx]
            errors_tuple = errors_arr[idx]
            new_parameter, new_synaptic_weight = metaOptimizer(
                synaptic_weight, parameter, activations_tuple, errors_tuple
            )
            new_synaptic_weights[idx] = new_synaptic_weight
            new_parameters[idx] = new_parameter

        new_parameters_tuple = tuple(new_parameters)
        new_synaptic_weights_tuple = tuple(new_synaptic_weights)
        # new_synaptic_weights = tuple(new_synaptic_weights)
        new_rnn = eqx.tree_at(
            lambda r: (r.layers, r.forward1, r.forward2, r.forward3),
            rnn,
            (new_parameters_tuple, new_parameters_tuple[0], new_parameters_tuple[1], new_parameters_tuple[2]),
        )
        return (new_synaptic_weights_tuple, new_parameters_tuple, new_rnn, hidden_state, metaOptimizer), y

<<<<<<< HEAD
=======
    #@eqx.filter_jit
>>>>>>> bb03aaa5
    def full_inner_loop(self, carry, input) -> jnp.ndarray:
        synaptic_weights, parameters, rnn, metaOptimizer = carry
        hidden_state = rnn.initialise_hidden_state(batch_size=1)
        x, label = input
        x = jnp.reshape(
            x, (self.jaxMetaLearnerOptions.number_of_time_steps, -1)
        )  # (time_steps, batch_size, input_size)

        label = jnp.repeat(
            label, repeats=self.jaxMetaLearnerOptions.number_of_time_steps, axis=0
        )  # (time_steps, batch_size)

        (new_synaptic_weights, new_parameters, new_rnn, hidden_state, metaOptimizer), y = jax.lax.scan(
            self.inner_loop_per_image,
            (synaptic_weights, parameters, rnn, hidden_state, metaOptimizer),
            (x, label),
        )
        return (new_synaptic_weights, new_parameters, new_rnn, metaOptimizer), y

<<<<<<< HEAD
=======
    #@eqx.filter_jit
>>>>>>> bb03aaa5
    def inner_loop_per_image_no_update(self, carry, input):
        hidden_state, rnn = carry
        x = input
        y, hidden_state, _, _ = rnn(x, hidden_state, None)
        return (hidden_state, rnn), y

<<<<<<< HEAD
=======
    #@eqx.filter_jit
>>>>>>> bb03aaa5
    def full_inner_loop_no_update(self, input) -> jnp.ndarray:
        x, number_of_timesteps, rnn = input
        hidden_state = rnn.initialise_hidden_state(batch_size=x.shape[0])
        x = jnp.reshape(x, (x.shape[0], number_of_timesteps, -1))  # (batch_size, time_steps, input_size)

        # -- use vmap to process all sequences in the batch --
        def run_sequence(hidden_state, rnn, x):
            return jax.lax.scan(
                self.inner_loop_per_image_no_update,
                (hidden_state, rnn),
                (x),
            )

        (_, _), y = jax.vmap(
            run_sequence,
            in_axes=(0, None, 0),
        )(hidden_state, rnn, x)
        return y

    @eqx.filter_jit
    def compute_meta_loss(self, trainable_metaOptimizer, fixed_metaOptimizer, x_trn, y_trn, x_qry, y_qry):

        metaOptimizer = eqx.combine(trainable_metaOptimizer, fixed_metaOptimizer)
        synaptic_weights_tuple = self.synaptic_weights
        parameters_tuple = self.rnn.layers
        rnn = self.rnn

        # -- inner loop --
        checkpointed_inner_loop = jax.checkpoint(self.full_inner_loop)
        carry_init = (
            synaptic_weights_tuple,
            parameters_tuple,
            rnn,
            metaOptimizer,
        )

        (new_synaptic_weights, new_parameters, new_rnn, _), _ = jax.lax.scan(
            checkpointed_inner_loop,
            carry_init,
            (x_trn, y_trn),
        )

        qry_predictions = self.full_inner_loop_no_update(
            (x_qry, self.jaxMetaLearnerOptions.number_of_time_steps, new_rnn)
        )
        qry_predictions = qry_predictions[:, -1, :]  # take last time step
        one_hot_targets = jax.nn.one_hot(y_qry.flatten(), num_classes=self.jaxMetaLearnerOptions.output_size)
        losses = self.loss_function(qry_predictions, one_hot_targets)
        avg_loss = jnp.mean(losses)
        acc = accuracy(qry_predictions, y_qry.ravel(), use_jax=True)
        return avg_loss, acc

    def get_trainable_mask(self, model):

        mask = jax.tree_util.tree_map(lambda _: False, model)

        mask = eqx.tree_at(lambda m: m.Q_matrix, mask, True)
        mask = eqx.tree_at(lambda m: m.K_matrix, mask, True)
        mask = eqx.tree_at(lambda m: m.v_vector, mask, True)

        return mask

    def train(self):
        current_training_data_per_class = None
        for eps, data in enumerate(self.metaTrainingDataset):
            x_trn, y_trn, x_qry, y_qry, current_training_data_per_class = self.data_process(
                data, self.jaxMetaLearnerOptions.numberOfClasses
            )
            # -- convert to jax arrays --
            x_trn = jnp.array(x_trn)
            y_trn = jnp.array(y_trn)
            x_qry = jnp.array(x_qry)
            y_qry = jnp.array(y_qry)

            # -- initialize chemicals --
            self.chemicals_init()
            new_parameters = list(self.rnn.layers)
            new_synaptic_weights = list(self.synaptic_weights)
            for idx, parameter in enumerate(self.rnn.layers):
                synaptic_weight = self.synaptic_weights[idx]
                new_synaptic_weight, new_parameter = self.metaOptimizer.initialize_parameters(
                    synaptic_weight, parameter
                )
                new_synaptic_weights[idx] = new_synaptic_weight
                new_parameters[idx] = new_parameter
            self.synaptic_weights = tuple(new_synaptic_weights)
            self.new_parameters = tuple(new_parameters)
            self.rnn = eqx.tree_at(
                lambda r: (r.layers, r.forward1, r.forward2, r.forward3),
                self.rnn,
                (self.new_parameters, self.new_parameters[0], self.new_parameters[1], self.new_parameters[2]),
            )

            # -- weight initialization --
            self.rnn = self.rnn.reset_weights(self.key2)

            # -- meta-optimization --
            trainable_mask = self.get_trainable_mask(self.metaOptimizer)
            dynamic_model, static_model = eqx.partition(self.metaOptimizer, trainable_mask)
            (loss, acc), grads = jax.value_and_grad(self.compute_meta_loss, has_aux=True)(
                dynamic_model, static_model, x_trn, y_trn, x_qry, y_qry
            )

            grads_filtered = eqx.filter(grads, eqx.is_array)

            updates, self.opt_state = self.optimizer.update(grads_filtered, self.opt_state, dynamic_model)
            new_dynamic_model = optax.apply_updates(dynamic_model, updates)
            self.metaOptimizer = eqx.combine(new_dynamic_model, static_model)

            if self.save_results:
                log([loss.item()], self.result_directory + "/loss_meta.txt")
                log([acc], self.result_directory + "/acc_meta.txt")

            line = "Train Episode: {}\tLoss: {:.6f}\tAccuracy: {:.3f}\tCurrent Training Data Per Class: {}".format(
                eps + 1, loss.item(), acc, current_training_data_per_class
            )
            if self.jaxMetaLearnerOptions.display:
                print(line)

            if self.save_results:

                with open(self.result_directory + "/params.txt", "a") as f:
                    f.writelines(line + "\n")

                self.metaOptimizer.Q_matrix.block_until_ready()
                if eps % 10 == 0:
                    with open(self.result_directory + "/{}.txt".format("Q_matrix"), "a") as f:
                        f.writelines("Episode: {}: {} \n".format(eps + 1, np.array(self.metaOptimizer.Q_matrix)))
                    with open(self.result_directory + "/{}.txt".format("K_matrix"), "a") as f:
                        f.writelines("Episode: {}: {} \n".format(eps + 1, np.array(self.metaOptimizer.K_matrix)))
                    with open(self.result_directory + "/{}.txt".format("z_vector"), "a") as f:
                        f.writelines("Episode: {}: {} \n".format(eps + 1, np.array(self.metaOptimizer.z_vector)))
                    with open(self.result_directory + "/{}.txt".format("y_vector"), "a") as f:
                        f.writelines("Episode: {}: {} \n".format(eps + 1, np.array(self.metaOptimizer.y_vector)))
                    with open(self.result_directory + "/{}.txt".format("v_vector"), "a") as f:
                        f.writelines("Episode: {}: {} \n".format(eps + 1, np.array(self.metaOptimizer.v_vector)))
            if loss.item() != loss.item():
                raise ValueError("Loss is NaN")

        if self.save_results:
            self.plot()
            # -- save model --
            eqx.tree_serialise_leaves(self.result_directory + "/meta_learner_model.eqx", self.metaOptimizer)
            # -- save optimizer state --
            eqx.tree_serialise_leaves(self.result_directory + "/meta_learner_optimizer.eqx", self.opt_state)

        print("Training completed.")


def main_jax_rnn_meta_learner():
    key = jax.random.PRNGKey(42)
    jax.config.update("jax_enable_x64", False)

    # -- load data
    numWorkers = 2
    epochs = 1200

    dataset_name = "EMNIST"
    minTrainingDataPerClass = 20
    maxTrainingDataPerClass = 60
    queryDataPerClass = 10

    if dataset_name == "EMNIST":
        numberOfClasses = 5
        dataset = EmnistDataset(
            minTrainingDataPerClass=minTrainingDataPerClass,
            maxTrainingDataPerClass=maxTrainingDataPerClass,
            queryDataPerClass=queryDataPerClass,
            dimensionOfImage=28,
            use_jax=True,
        )
        dimOut = 47

    sampler = RandomSampler(data_source=dataset, replacement=True, num_samples=epochs * numberOfClasses)
    metatrain_dataset = DataLoader(
        dataset=dataset,
        sampler=sampler,
        batch_size=numberOfClasses,
        drop_last=True,
        num_workers=numWorkers,
        persistent_workers=True,
    )

    # -- options
    modelOptions = None
    modelOptions = fastRnnOptions(
        nonLinear=JaxActivationNonLinearEnum.tanh,
        update_rules=[0, 1, 2, 4, 9, 12],  # 4
        minSlowTau=2,
        maxSlowTau=50,
        y_vector=yVectorEnum.none,
        z_vector=zVectorEnum.default,
        operator=operatorEnum.mode_9,
    )
    # cuda:1
    # device = "cpu"
    current_dir = os.getcwd()
    continue_training = current_dir + "/results_2/post_cosyne_rnn_check_mode_9/0/20251206-005104"
    # -- meta-learner options
    metaLearnerOptions = JaxRnnMetaLearnerOptions(
        seed=42,
        save_results=True,
        results_subdir="jax_rnn_meta_learner_fixed_mode_9_no_nonlinear",
        metatrain_dataset="emnist",
        display=True,
        metaLearningRate=0.0007,
        numberOfClasses=numberOfClasses,
        dataset_name=dataset_name,
        chemicalInitialization=chemicalEnum.same,
        minTrainingDataPerClass=minTrainingDataPerClass,
        maxTrainingDataPerClass=maxTrainingDataPerClass,
        queryDataPerClass=queryDataPerClass,
        input_size=int(28 * 28 / 7),
        hidden_size=128,
        output_size=dimOut,
        biological_min_tau=1,
        biological_max_tau=7,
        gradient=True,
        outer_activation=None,  # JaxActivationNonLinearEnum.softplus,
        recurrent_activation=JaxActivationNonLinearEnum.tanh,
        number_of_time_steps=7,
    )

    metalearning_model = JaxMetaLearnerRNN(
        modelOptions=modelOptions,
        jaxMetaLearnerOptions=metaLearnerOptions,
        key=key,
        numberOfChemicals=5,
        metaTrainingDataset=metatrain_dataset,
    )

    metalearning_model.train()<|MERGE_RESOLUTION|>--- conflicted
+++ resolved
@@ -105,10 +105,6 @@
             self.synaptic_weights.append(holder)
         self.synaptic_weights = tuple(self.synaptic_weights)
 
-<<<<<<< HEAD
-=======
-    #@eqx.filter_jit
->>>>>>> bb03aaa5
     def inner_loop_per_image(self, carry, input):
         synaptic_weights, parameters, rnn, hidden_state, metaOptimizer = carry
         x, labels = input
@@ -136,10 +132,6 @@
         )
         return (new_synaptic_weights_tuple, new_parameters_tuple, new_rnn, hidden_state, metaOptimizer), y
 
-<<<<<<< HEAD
-=======
-    #@eqx.filter_jit
->>>>>>> bb03aaa5
     def full_inner_loop(self, carry, input) -> jnp.ndarray:
         synaptic_weights, parameters, rnn, metaOptimizer = carry
         hidden_state = rnn.initialise_hidden_state(batch_size=1)
@@ -159,20 +151,12 @@
         )
         return (new_synaptic_weights, new_parameters, new_rnn, metaOptimizer), y
 
-<<<<<<< HEAD
-=======
-    #@eqx.filter_jit
->>>>>>> bb03aaa5
     def inner_loop_per_image_no_update(self, carry, input):
         hidden_state, rnn = carry
         x = input
         y, hidden_state, _, _ = rnn(x, hidden_state, None)
         return (hidden_state, rnn), y
 
-<<<<<<< HEAD
-=======
-    #@eqx.filter_jit
->>>>>>> bb03aaa5
     def full_inner_loop_no_update(self, input) -> jnp.ndarray:
         x, number_of_timesteps, rnn = input
         hidden_state = rnn.initialise_hidden_state(batch_size=x.shape[0])
